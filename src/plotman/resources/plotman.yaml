# Default/example plotman.yaml configuration file

# Options for display and rendering
user_interface:
        # Call out to the `stty` program to determine terminal size, instead of
        # relying on what is reported by the curses library.   In some cases,
        # the curses library fails to update on SIGWINCH signals.  If the
        # `plotman interactive` curses interface does not properly adjust when
        # you resize the terminal window, you can try setting this to True. 
        use_stty_size: True

# Where to plot and log.
directories:
        # One directory in which to store all plot job logs (the STDOUT/
        # STDERR of all plot jobs).  In order to monitor progress, plotman
        # reads these logs on a regular basis, so using a fast drive is
        # recommended.
        log: /home/chia/chia/logs

        # One or more directories to use as tmp dirs for plotting.  The
        # scheduler will use all of them and distribute jobs among them.
        # It assumes that IO is independent for each one (i.e., that each
        # one is on a different physical device).
        #
        # If multiple directories share a common prefix, reports will
        # abbreviate and show just the uniquely identifying suffix.
        tmp:
                - /mnt/tmp/00
                - /mnt/tmp/01
                - /mnt/tmp/02
                - /mnt/tmp/03

        # Optional: Allows overriding some characteristics of certain tmp
        # directories. This contains a map of tmp directory names to
        # attributes. If a tmp directory and attribute is not listed here,
        # it uses the default attribute setting from the main configuration.
        #
        # Currently support override parameters:
        #     - tmpdir_max_jobs
        tmp_overrides:
                # In this example, /mnt/tmp/00 is larger than the other tmp
                # dirs and it can hold more plots than the default.
                "/mnt/tmp/00":
                        tmpdir_max_jobs: 5

        # Optional: tmp2 directory.  If specified, will be passed to
        # chia plots create as -2.  Only one tmp2 directory is supported.
        # tmp2: /mnt/tmp/a

        # One or more directories; the scheduler will use all of them.
        # These again are presumed to be on independent physical devices,
        # so writes (plot jobs) and reads (archivals) can be scheduled
        # to minimize IO contention.
        dst:
                - /mnt/dst/00
                - /mnt/dst/01

        # Archival configuration.  Optional; if you do not wish to run the
        # archiving operation, comment this section out.
        #
        # Currently archival depends on an rsync daemon running on the remote
<<<<<<< HEAD
        # host, and that the module is configured to match the local path.
        # See code for details.
        #
        # Complete example: https://github.com/ericaltendorf/plotman/wiki/Archiving
=======
        # host.
        # The archival also uses ssh to connect to the remote host and check 
        # for available directories. Set up ssh keys on the remote host to 
        # allow public key login from rsyncd_user.
>>>>>>> bccf0125
        archive:
                rsyncd_module: plots # Define this in remote rsyncd.conf.
                rsyncd_path: /plots # This is used via ssh. Should match path 
                                    # defined in the module referenced above.
                rsyncd_bwlimit: 80000  # Bandwidth limit in KB/s
                rsyncd_host: myfarmer
                rsyncd_user: chia
                # Optional index.  If omitted or set to 0, plotman will archive
                # to the first archive dir with free space.  If specified,
                # plotman will skip forward up to 'index' drives (if they exist).
                # This can be useful to reduce io contention on a drive on the
                # archive host if you have multiple plotters (simultaneous io
                # can still happen at the time a drive fills up.)  E.g., if you
                # have four plotters, you could set this to 0, 1, 2, and 3, on
                # the 4 machines, or 0, 1, 0, 1.
                #   index: 0


# Plotting scheduling parameters
scheduling:
        # Run a job on a particular temp dir only if the number of existing jobs
        # before [tmpdir_stagger_phase_major : tmpdir_stagger_phase_minor]
        # is less than tmpdir_stagger_phase_limit.
        # Phase major corresponds to the plot phase, phase minor corresponds to
        # the table or table pair in sequence, phase limit corresponds to
        # the number of plots allowed before [phase major : phase minor].
        # e.g, with default settings, a new plot will start only when your plot
        # reaches phase [2 : 1] on your temp drive. This setting takes precidence 
        # over global_stagger_m 
        tmpdir_stagger_phase_major: 2
        tmpdir_stagger_phase_minor: 1
        # Optional: default is 1
        tmpdir_stagger_phase_limit: 1

        # Don't run more than this many jobs at a time on a single temp dir.
        tmpdir_max_jobs: 3

        # Don't run more than this many jobs at a time in total.
        global_max_jobs: 12

        # Don't run any jobs (across all temp dirs) more often than this, in minutes.
        global_stagger_m: 30

        # How often the daemon wakes to consider starting a new plot job, in seconds.
        polling_time_s: 20


# Plotting parameters.  These are pass-through parameters to chia plots create.
# See documentation at
# https://github.com/Chia-Network/chia-blockchain/wiki/CLI-Commands-Reference#create
plotting:
        k: 32
        e: False             # Use -e plotting option
        n_threads: 2         # Threads per job
        n_buckets: 128       # Number of buckets to split data into
        job_buffer: 3389     # Per job memory
        # If specified, pass through to the -f and -p options.  See CLI reference.
        #   farmer_pk: ...
        #   pool_pk: ...<|MERGE_RESOLUTION|>--- conflicted
+++ resolved
@@ -59,17 +59,11 @@
         # archiving operation, comment this section out.
         #
         # Currently archival depends on an rsync daemon running on the remote
-<<<<<<< HEAD
-        # host, and that the module is configured to match the local path.
-        # See code for details.
-        #
-        # Complete example: https://github.com/ericaltendorf/plotman/wiki/Archiving
-=======
         # host.
         # The archival also uses ssh to connect to the remote host and check 
         # for available directories. Set up ssh keys on the remote host to 
         # allow public key login from rsyncd_user.
->>>>>>> bccf0125
+        # Complete example: https://github.com/ericaltendorf/plotman/wiki/Archiving
         archive:
                 rsyncd_module: plots # Define this in remote rsyncd.conf.
                 rsyncd_path: /plots # This is used via ssh. Should match path 
