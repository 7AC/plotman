import logging
import operator
import os
import random
import re
import readline  # For nice CLI
import subprocess
import sys
import time
from datetime import datetime

import pendulum
import psutil

# Plotman libraries
from plotman import \
    archive  # for get_archdir_freebytes(). TODO: move to avoid import loop
from plotman import job, plot_util

# Constants
MIN = 60    # Seconds
HR = 3600   # Seconds

MAX_AGE = 1000_000_000   # Arbitrary large number of seconds

def dstdirs_to_furthest_phase(all_jobs):
    '''Return a map from dst dir to a phase tuple for the most progressed job
       that is emitting to that dst dir.'''
    result = {}
    for j in all_jobs:
        if not j.dstdir in result.keys() or result[j.dstdir] < j.progress():
            result[j.dstdir] = j.progress()
    return result

def dstdirs_to_youngest_phase(all_jobs):
    '''Return a map from dst dir to a phase tuple for the least progressed job
       that is emitting to that dst dir.'''
    result = {}
    for j in all_jobs:
        if j.dstdir is None:
            continue
        if not j.dstdir in result.keys() or result[j.dstdir] > j.progress():
            result[j.dstdir] = j.progress()
    return result

def phases_permit_new_job(phases, d, sched_cfg, dir_cfg):
    '''Scheduling logic: return True if it's OK to start a new job on a tmp dir
       with existing jobs in the provided phases.'''
    # Filter unknown-phase jobs
    phases = [ph for ph in phases if ph[0] is not None and ph[1] is not None]

    if len(phases) == 0:
        return True

    milestone = (sched_cfg.tmpdir_stagger_phase_major, sched_cfg.tmpdir_stagger_phase_minor)
    # tmpdir_stagger_phase_limit default is 1, as declared in configuration.py
    if len([p for p in phases if p < milestone]) >= sched_cfg.tmpdir_stagger_phase_limit:
        return False

    # Limit the total number of jobs per tmp dir. Default to the overall max
    # jobs configuration, but restrict to any configured overrides.
    max_plots = sched_cfg.tmpdir_max_jobs
    if dir_cfg.tmp_overrides is not None and d in dir_cfg.tmp_overrides:
        curr_overrides = dir_cfg.tmp_overrides[d]
        if curr_overrides.tmpdir_max_jobs is not None:
            max_plots = curr_overrides.tmpdir_max_jobs
    if len(phases) >= max_plots:
        return False

    return True

def maybe_start_new_plot(dir_cfg, sched_cfg, plotting_cfg):
    jobs = job.Job.get_running_jobs(dir_cfg.log)

    wait_reason = None  # If we don't start a job this iteration, this says why.

    youngest_job_age = min(jobs, key=job.Job.get_time_wall).get_time_wall() if jobs else MAX_AGE
    global_stagger = int(sched_cfg.global_stagger_m * MIN)
    if (youngest_job_age < global_stagger):
        wait_reason = 'stagger (%ds/%ds)' % (youngest_job_age, global_stagger)
    elif len(jobs) >= sched_cfg.global_max_jobs:
        wait_reason = 'max jobs (%d) - (%ds/%ds)' % (sched_cfg.global_max_jobs, youngest_job_age, global_stagger)
    else:
        tmp_to_all_phases = [(d, job.job_phases_for_tmpdir(d, jobs)) for d in dir_cfg.tmp]
        eligible = [ (d, phases) for (d, phases) in tmp_to_all_phases
                if phases_permit_new_job(phases, d, sched_cfg, dir_cfg) ]
        rankable = [ (d, phases[0]) if phases else (d, (999, 999))
                for (d, phases) in eligible ]
        
        if not eligible:
            wait_reason = 'no eligible tempdirs (%ds/%ds)' % (youngest_job_age, global_stagger)
        else:
            # Plot to oldest tmpdir.
            tmpdir = max(rankable, key=operator.itemgetter(1))[0]

            # Select the dst dir least recently selected
            dir2ph = { d:ph for (d, ph) in dstdirs_to_youngest_phase(jobs).items()
                      if d in dir_cfg.dst and ph is not None}
            unused_dirs = [d for d in dir_cfg.dst if d not in dir2ph.keys()]
            dstdir = ''
            if unused_dirs: 
                dstdir = random.choice(unused_dirs)
            else:
                dstdir = max(dir2ph, key=dir2ph.get)

            logfile = os.path.join(
                dir_cfg.log, pendulum.now().isoformat(timespec='microseconds').replace(':', '_') + '.log'
            )

            plot_args = ['chia', 'plots', 'create',
                    '-k', str(plotting_cfg.k),
                    '-r', str(plotting_cfg.n_threads),
                    '-u', str(plotting_cfg.n_buckets),
                    '-b', str(plotting_cfg.job_buffer),
                    '-t', tmpdir,
                    '-d', dstdir ]
            if plotting_cfg.e:
                plot_args.append('-e')
            if plotting_cfg.farmer_pk is not None:
                plot_args.append('-f')
                plot_args.append(plotting_cfg.farmer_pk)
            if plotting_cfg.pool_pk is not None:
                plot_args.append('-p')
                plot_args.append(plotting_cfg.pool_pk)
            if dir_cfg.tmp2 is not None:
                plot_args.append('-2')
                plot_args.append(dir_cfg.tmp2)

            logmsg = ('Starting plot job: %s ; logging to %s' % (' '.join(plot_args), logfile))

            try:
<<<<<<< HEAD
                open_log_file = open(logfile, 'w')
            except FileNotFoundError as e:
                message = (
                    f'Unable to open log file.  Verify that the directory exists'
                    f' and has proper write permissions: {logfile!r}'
                )
                raise Exception(message) from e

            # Preferably, do not add any code between the try block above
            # and the with block below.  IOW, this space intentionally left
            # blank...  As is, this provides a good chance that our handle
            # of the log file will get closed explicitly while still
            # allowing handling of just the log file opening error.
                
            with open_log_file:
                # start_new_sessions to make the job independent of this controlling tty.
                p = subprocess.Popen(plot_args,
                    stdout=open_log_file,
                    stderr=subprocess.STDOUT,
                    start_new_session=True)
=======
                open_log_file = open(logfile, 'x')
            except FileExistsError:
                # The desired log file name already exists.  Most likely another
                # plotman process already launched a new process in response to
                # the same scenario that triggered us.  Let's at least not
                # confuse things further by having two plotting processes
                # logging to the same file.  If we really should launch another
                # plotting process, we'll get it at the next check cycle anyways.
                message = (
                    f'Plot log file already exists, skipping attempt to start a'
                    f' new plot: {logfile!r}'
                )
                return (False, logmsg)

            # start_new_sessions to make the job independent of this controlling tty.
            p = subprocess.Popen(plot_args,
                stdout=open_log_file,
                stderr=subprocess.STDOUT,
                start_new_session=True)
>>>>>>> 59b9dda0

            psutil.Process(p.pid).nice(15)
            return (True, logmsg)

    return (False, wait_reason)

def select_jobs_by_partial_id(jobs, partial_id):
    selected = []
    for j in jobs:
        if j.plot_id.startswith(partial_id):
            selected.append(j)
    return selected<|MERGE_RESOLUTION|>--- conflicted
+++ resolved
@@ -129,28 +129,6 @@
             logmsg = ('Starting plot job: %s ; logging to %s' % (' '.join(plot_args), logfile))
 
             try:
-<<<<<<< HEAD
-                open_log_file = open(logfile, 'w')
-            except FileNotFoundError as e:
-                message = (
-                    f'Unable to open log file.  Verify that the directory exists'
-                    f' and has proper write permissions: {logfile!r}'
-                )
-                raise Exception(message) from e
-
-            # Preferably, do not add any code between the try block above
-            # and the with block below.  IOW, this space intentionally left
-            # blank...  As is, this provides a good chance that our handle
-            # of the log file will get closed explicitly while still
-            # allowing handling of just the log file opening error.
-                
-            with open_log_file:
-                # start_new_sessions to make the job independent of this controlling tty.
-                p = subprocess.Popen(plot_args,
-                    stdout=open_log_file,
-                    stderr=subprocess.STDOUT,
-                    start_new_session=True)
-=======
                 open_log_file = open(logfile, 'x')
             except FileExistsError:
                 # The desired log file name already exists.  Most likely another
@@ -164,13 +142,25 @@
                     f' new plot: {logfile!r}'
                 )
                 return (False, logmsg)
+            except FileNotFoundError as e:
+                message = (
+                    f'Unable to open log file.  Verify that the directory exists'
+                    f' and has proper write permissions: {logfile!r}'
+                )
+                raise Exception(message) from e
 
-            # start_new_sessions to make the job independent of this controlling tty.
-            p = subprocess.Popen(plot_args,
-                stdout=open_log_file,
-                stderr=subprocess.STDOUT,
-                start_new_session=True)
->>>>>>> 59b9dda0
+            # Preferably, do not add any code between the try block above
+            # and the with block below.  IOW, this space intentionally left
+            # blank...  As is, this provides a good chance that our handle
+            # of the log file will get closed explicitly while still
+            # allowing handling of just the log file opening error.
+
+            with open_log_file:
+                # start_new_sessions to make the job independent of this controlling tty.
+                p = subprocess.Popen(plot_args,
+                    stdout=open_log_file,
+                    stderr=subprocess.STDOUT,
+                    start_new_session=True)
 
             psutil.Process(p.pid).nice(15)
             return (True, logmsg)
