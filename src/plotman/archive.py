import argparse
import contextlib
import logging
import math
import os
import posixpath
import random
import re
import subprocess
import sys
from datetime import datetime

import pendulum
import psutil
import texttable as tt

from plotman import configuration, job, manager, plot_util


logger = logging.getLogger(__name__)

_WINDOWS = sys.platform == 'win32'

# TODO : write-protect and delete-protect archived plots

def spawn_archive_process(dir_cfg, arch_cfg, log_cfg, all_jobs):
    '''Spawns a new archive process using the command created
    in the archive() function. Returns archiving status and a log message to print.'''

    log_messages = []
    archiving_status = None

    # Look for running archive jobs.  Be robust to finding more than one
    # even though the scheduler should only run one at a time.
    arch_jobs = get_running_archive_jobs(arch_cfg)

    if not arch_jobs:
        (should_start, status_or_cmd, archive_log_messages) = archive(dir_cfg, arch_cfg, all_jobs)
        log_messages.extend(archive_log_messages)
        if not should_start:
            archiving_status = status_or_cmd
        else:
            args = status_or_cmd

            log_file_path = log_cfg.create_transfer_log_path(time=pendulum.now())

            log_messages.append(f'Starting archive: {args["args"]} ; logging to {log_file_path}')
            # TODO: CAMPid 09840103109429840981397487498131
            try:
                open_log_file = open(log_file_path, 'x')
            except FileExistsError:
                log_messages.append(
                    f'Archiving log file already exists, skipping attempt to start a'
                    f' new archive transfer: {log_file_path!r}'
                )
                return (False, log_messages)
            except FileNotFoundError as e:
                message = (
                    f'Unable to open log file.  Verify that the directory exists'
                    f' and has proper write permissions: {log_file_path!r}'
                )
                raise Exception(message) from e

            # Preferably, do not add any code between the try block above
            # and the with block below.  IOW, this space intentionally left
            # blank...  As is, this provides a good chance that our handle
            # of the log file will get closed explicitly while still
            # allowing handling of just the log file opening error.

            with open_log_file:
                # start_new_sessions to make the job independent of this controlling tty.
                p = subprocess.Popen(**args,
                    shell=True,
                    stdout=open_log_file,
                    stderr=subprocess.STDOUT,
<<<<<<< HEAD
                    start_new_session=True,
                    creationflags=0 if not _WINDOWS else subprocess.CREATE_NO_WINDOW)
            log_message = 'Starting archive: ' + cmd
=======
                    start_new_session=True)
>>>>>>> 9240a52d
            # At least for now it seems that even if we get a new running
            # archive jobs list it doesn't contain the new rsync process.
            # My guess is that this is because the bash in the middle due to
            # shell=True is still starting up and really hasn't launched the
            # new rsync process yet.  So, just put a placeholder here.  It
            # will get filled on the next cycle.
            arch_jobs.append('<pending>')

    if archiving_status is None:
        archiving_status = 'pid: ' + ', '.join(map(str, arch_jobs))

    return archiving_status, log_messages

def compute_priority(phase, gb_free, n_plots):
    # All these values are designed around dst buffer dirs of about
    # ~2TB size and containing k32 plots.  TODO: Generalize, and
    # rewrite as a sort function.

    priority = 50

    # To avoid concurrent IO, we should not touch drives that
    # are about to receive a new plot.  If we don't know the phase,
    # ignore.
    if (phase.known):
        if (phase == job.Phase(3, 4)):
            priority -= 4
        elif (phase == job.Phase(3, 5)):
            priority -= 8
        elif (phase == job.Phase(3, 6)):
            priority -= 16
        elif (phase >= job.Phase(3, 7)):
            priority -= 32

    # If a drive is getting full, we should prioritize it
    if (gb_free < 1000):
        priority += 1 + int((1000 - gb_free) / 100)
    if (gb_free < 500):
        priority += 1 + int((500 - gb_free) / 100)

    # Finally, least importantly, pick drives with more plots
    # over those with fewer.
    priority += n_plots

    return priority

def get_archdir_freebytes(arch_cfg):
    log_messages = []
    target = arch_cfg.target_definition()

    archdir_freebytes = {}
    timeout = 5
    try:
        completed_process = subprocess.run(
            [target.disk_space_path],
            env={**os.environ, **arch_cfg.environment()},
            stdout=subprocess.PIPE,
            stderr=subprocess.PIPE,
            timeout=timeout,
        )
    except subprocess.TimeoutExpired as e:
        log_messages.append(f'Disk space check timed out in {timeout} seconds')
        if e.stdout is None:
            stdout = ''
        else:
            stdout = e.stdout.decode('utf-8', errors='ignore').strip()
        if e.stderr is None:
            stderr = ''
        else:
            stderr = e.stderr.decode('utf-8', errors='ignore').strip()
    else:
        stdout = completed_process.stdout.decode('utf-8', errors='ignore').strip()
        stderr = completed_process.stderr.decode('utf-8', errors='ignore').strip()
        for line in stdout.splitlines():
            line = line.strip()
            split = line.split(':')
            if len(split) != 2:
                log_messages.append(f'Unable to parse disk script line: {line!r}')
                continue
            archdir, space = split
            freebytes = int(space)
            archdir_freebytes[archdir.strip()] = freebytes

    for line in log_messages:
        logger.info(line)

    logger.info('stdout from disk space script:')
    for line in stdout.splitlines():
        logger.info(f'    {line}')

    logger.info('stderr from disk space script:')
    for line in stderr.splitlines():
        logger.info(f'    {line}')

    return archdir_freebytes, log_messages

# TODO: maybe consolidate with similar code in job.py?
def get_running_archive_jobs(arch_cfg):
    '''Look for running rsync jobs that seem to match the pattern we use for archiving
       them.  Return a list of PIDs of matching jobs.'''
    jobs = []
    target = arch_cfg.target_definition()
    variables = {**os.environ, **arch_cfg.environment()}
    dest = target.transfer_process_argument_prefix.format(**variables)
    proc_name = target.transfer_process_name.format(**variables)
    for proc in psutil.process_iter():
        with contextlib.suppress(psutil.NoSuchProcess):
            with proc.oneshot():
                if proc.name() == proc_name:
                    args = proc.cmdline()
                    for arg in args:
                        if arg.startswith(dest):
                            jobs.append(proc.pid)
    return jobs

def archive(dir_cfg, arch_cfg, all_jobs):
    '''Configure one archive job.  Needs to know all jobs so it can avoid IO
    contention on the plotting dstdir drives.  Returns either (False, <reason>)
    if we should not execute an archive job or (True, <cmd>) with the archive
    command if we should.'''
    log_messages = []
    if arch_cfg is None:
        return (False, "No 'archive' settings declared in plotman.yaml", log_messages)

    dir2ph = manager.dstdirs_to_furthest_phase(all_jobs)
    best_priority = -100000000
    chosen_plot = None
    dst_dir = dir_cfg.get_dst_directories()
    for d in dst_dir:
        ph = dir2ph.get(d, job.Phase(0, 0))
        dir_plots = plot_util.list_k32_plots(d)
        gb_free = plot_util.df_b(d) / plot_util.GB
        n_plots = len(dir_plots)
        priority = compute_priority(ph, gb_free, n_plots)
        if priority >= best_priority and dir_plots:
            best_priority = priority
            chosen_plot = dir_plots[0]

    if not chosen_plot:
        return (False, 'No plots found', log_messages)

    # TODO: sanity check that archive machine is available
    # TODO: filter drives mounted RO

    #
    # Pick first archive dir with sufficient space
    #
    archdir_freebytes, freebytes_log_messages = get_archdir_freebytes(arch_cfg)
    log_messages.extend(freebytes_log_messages)
    if not archdir_freebytes:
        return(False, 'No free archive dirs found.', log_messages)

    archdir = ''
    available = [(d, space) for (d, space) in archdir_freebytes.items() if
                 space > 1.2 * plot_util.get_k32_plotsize()]
    if len(available) > 0:
        index = min(arch_cfg.index, len(available) - 1)
        (archdir, freespace) = sorted(available)[index]

    if not archdir:
        return(False, 'No archive directories found with enough free space', log_messages)

    env = arch_cfg.environment(
        source=chosen_plot,
        destination=archdir,
    )
    subprocess_arguments = {
        'args': arch_cfg.target_definition().transfer_path,
        'env': {**os.environ, **env}
    }

    return (True, subprocess_arguments, log_messages)<|MERGE_RESOLUTION|>--- conflicted
+++ resolved
@@ -73,13 +73,8 @@
                     shell=True,
                     stdout=open_log_file,
                     stderr=subprocess.STDOUT,
-<<<<<<< HEAD
                     start_new_session=True,
                     creationflags=0 if not _WINDOWS else subprocess.CREATE_NO_WINDOW)
-            log_message = 'Starting archive: ' + cmd
-=======
-                    start_new_session=True)
->>>>>>> 9240a52d
             # At least for now it seems that even if we get a new running
             # archive jobs list it doesn't contain the new rsync process.
             # My guess is that this is because the bash in the middle due to
