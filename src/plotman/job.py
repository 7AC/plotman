--- conflicted
+++ resolved
@@ -24,21 +24,13 @@
     return sorted([j.progress() for j in all_jobs if j.dstdir == d])
 
 def is_plotting_cmdline(cmdline):
-    if cmdline and 'python' in cmdline[0]:
+    if cmdline and 'python' in cmdline[0].lower():
         cmdline = cmdline[1:]
     return (
-<<<<<<< HEAD
         len(cmdline) >= 3
         and cmdline[0].endswith("chia")
         and 'plots' == cmdline[1]
         and 'create' == cmdline[2]
-=======
-        len(cmdline) >= 4
-        and 'python' in cmdline[0].lower()
-        and cmdline[1].endswith('/chia')
-        and 'plots' == cmdline[2]
-        and 'create' == cmdline[3]
->>>>>>> 54a69219
     )
 
 # This is a cmdline argument fix for https://github.com/ericaltendorf/plotman/issues/41
@@ -113,21 +105,13 @@
         with self.proc.oneshot():
             # Parse command line args
             args = self.proc.cmdline()
-            if 'python' in args[0]:
+            if 'python' in args[0].lower():
                 args = args[1:]
             assert len(args) > 4
-<<<<<<< HEAD
             assert 'chia' in args[0]
             assert 'plots' == args[1]
             assert 'create' == args[2]
             args_iter = iter(cmdline_argfix(args[3:]))
-=======
-            assert 'python' in args[0].lower()
-            assert 'chia' in args[1]
-            assert 'plots' == args[2]
-            assert 'create' == args[3]
-            args_iter = iter(cmdline_argfix(args[4:]))
->>>>>>> 54a69219
             for arg in args_iter:
                 val = None if arg in {'-e', '--nobitfield', '-h', '--help', '--override-k'} else next(args_iter)
                 if arg in {'-k', '--size'}:
